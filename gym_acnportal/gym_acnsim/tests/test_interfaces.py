# coding=utf-8
"""
Tests for Interfaces to Simulators used by gym_acnsim environments.
"""
import unittest
from typing import Any, Dict, List, Callable
from unittest.mock import create_autospec, Mock, patch

import numpy as np
from acnportal.acnsim import EV, EventQueue, FiniteRatesEVSE, EVSE, DeadbandEVSE
from acnportal.acnsim.tests.test_interface import TestInterface

from gym_acnportal.gym_acnsim.interfaces import GymTrainedInterface, \
    GymTrainingInterface


class TestGymTrainedInterface(TestInterface):
    # noinspection PyMissingOrEmptyDocstring
    def setUp(self) -> None:
        super().setUp()
        self.interface: GymTrainedInterface = GymTrainedInterface.from_interface(
            self.interface
        )
        self.evse1 = self.network._EVSEs["PS-001"]
        self.evse2 = self.network._EVSEs["PS-002"]
        self.evse3 = self.network._EVSEs["PS-003"]

    def test_station_ids(self) -> None:
        self.assertEqual(
            self.interface.station_ids, ["PS-001", "PS-003", "PS-002", "PS-004"]
        )

    def test_active_station_ids(self) -> None:
        # Auto-specs are of type Any as typing does not support Mocks.
        ev1: Any = create_autospec(EV)
        ev2: Any = create_autospec(EV)
        ev1.station_id = "PS-001"
        ev2.station_id = "PS-002"
        ev1.fully_charged = True
        ev2.fully_charged = False
<<<<<<< HEAD
        ev1.station_id = "PS-001"
        ev2.station_id = "PS-002"
=======
>>>>>>> cacd2e4a
        self.network.plugin(ev1)
        self.network.plugin(ev2)
        self.assertEqual(self.interface.active_station_ids, ["PS-002"])

    def test_is_done(self) -> None:
        event_queue: EventQueue = EventQueue()
        event_queue.empty = create_autospec(event_queue.empty)
        self.simulator.event_queue = event_queue
        _ = self.interface.is_done
        event_queue.empty.assert_called_once()

    def test_charging_rates(self) -> None:
        self.simulator.charging_rates = np.eye(2)
        np.testing.assert_equal(self.interface.charging_rates, np.eye(2))

    def test_is_feasible_evse_key_error(self) -> None:
        with self.assertRaises(KeyError):
            self.interface.is_feasible_evse({"PS-001": [1], "PS-000": [0]})

    def _open_evse_registration(func: Callable) -> Callable:
        """Temporarily removes constraints so new EVSEs can be registered."""
        def _inner_open_evse_registration(self: "TestGymTrainedInterface"):
            self.network.constraint_matrix = None
            self.network.magnitudes = np.array([])
            self.network.constraint_index = []
            func(self)
            self.network.constraint_matrix = np.eye(len(self.network._EVSEs))
            self.network.magnitudes = np.ones((len(self.network._EVSEs), 1))
            self.network.constraint_index = [
                f"C{i+1}" for i in range(len(self.network._EVSEs))
            ]

        return _inner_open_evse_registration

    @_open_evse_registration
    def _continuous_evse_helper(self) -> None:
        evse1 = EVSE("PS-001-ub", max_rate=32)
        self.network.register_evse(evse1, 120, -30)
        evse2 = EVSE("PS-002-lb", min_rate=6)
        evse3 = DeadbandEVSE("PS-003-db")
        self.network.register_evse(evse3, 360, 150)
        self.network.register_evse(evse2, 240, 90)

    def test_is_feasible_evse_continuous_infeasible(self) -> None:
        self._continuous_evse_helper()
        schedule: Dict[str, List[float]] = {
            "PS-001-ub": [34, 31],
            "PS-002-lb": [4, 5],
            "PS-003-db": [0, 0],
        }
        self.assertFalse(self.interface.is_feasible_evse(schedule))

    def test_is_feasible_evse_continuous_feasible(self) -> None:
        self._continuous_evse_helper()
        schedule: Dict[str, List[float]] = {
            "PS-001-ub": [31, 16],
            "PS-002-lb": [7, 16],
            "PS-003-db": [0, 0],
        }
        self.assertTrue(self.interface.is_feasible_evse(schedule))

    @_open_evse_registration
    def _discrete_evse_helper(self) -> None:
        self.evse1: FiniteRatesEVSE = FiniteRatesEVSE("PS-001-fr", [8, 16, 24, 32])
        self.evse2: FiniteRatesEVSE = FiniteRatesEVSE("PS-002-fr", [6, 16])
        self.evse3: FiniteRatesEVSE = FiniteRatesEVSE("PS-003-fr", list(range(1, 32)))
        self.network.register_evse(self.evse1, 120, -30)
        self.network.register_evse(self.evse3, 360, 150)
        self.network.register_evse(self.evse2, 240, 90)

    def test_is_feasible_evse_discrete_infeasible(self) -> None:
        self._discrete_evse_helper()
        schedule: Dict[str, List[float]] = {
            "PS-001-fr": [4, 19],
            "PS-002-fr": [8, 18],
            "PS-003-fr": [0, 0],
        }
        self.assertFalse(self.interface.is_feasible_evse(schedule))

    def test_is_feasible_evse_discrete_feasible(self) -> None:
        self._discrete_evse_helper()
        schedule: Dict[str, List[float]] = {
            "PS-001-fr": [8, 24],
            "PS-002-fr": [6, 16],
            "PS-003-fr": [0, 0],
        }
        self.assertTrue(self.interface.is_feasible_evse(schedule))

    # TODO: Clarify why is_feasible is patched here and at other points.
    @patch("acnportal.acnsim.Interface.is_feasible", return_value=True)
    def test_is_feasible(self, mocked_is_feasible) -> None:
        self.interface.is_feasible_evse = Mock()
        self.interface.is_feasible_evse.return_value = True
        self.assertTrue(self.interface.is_feasible({}))
        mocked_is_feasible.assert_called_once_with(
            {}, linear=False, violation_tolerance=None, relative_tolerance=None
        )
        # PyCharm inspector flags these references as nonexistent in
        # type 'function' as PyCharm doesn't know these are Mocks.
        self.interface.is_feasible_evse.assert_called_once_with({})

    def test_last_energy_delivered(self) -> None:
        ev1: Any = create_autospec(EV)
        ev2: Any = create_autospec(EV)
        ev1.current_charging_rate = 32
        ev2.current_charging_rate = 16
        self.simulator.get_active_evs = Mock()
        self.simulator.get_active_evs.return_value = [ev1, ev2]
        self.assertEqual(self.interface.last_energy_delivered(), 48)

    @patch("acnportal.acnsim.ChargingNetwork.constraint_current", return_value=4 - 3j)
    def test_current_constraint_currents(self, mocked_constraint_current) -> None:
        self.assertEqual(self.interface.current_constraint_currents({}), 5)
        mocked_constraint_current.assert_called_once_with({}, time_indices=[0])


class TestGymTrainingInterface(TestGymTrainedInterface):
    # noinspection PyMissingOrEmptyDocstring
    def setUp(self) -> None:
        super().setUp()
        self.interface: GymTrainingInterface = GymTrainingInterface.from_interface(
            self.interface
        )
        self.simulator.step = Mock()
        self.simulator.step.return_value = True
        self.simulator.max_recompute = 2

    def _step_helper(self) -> Dict[str, List[float]]:
        schedule: Dict[str, List[float]] = {
            "PS-001": [34, 31],
            "PS-002": [4, 5],
            "PS-003": [0, 0],
        }
        event_queue: EventQueue = EventQueue()
        event_queue.empty = create_autospec(event_queue.empty)
        event_queue.empty.return_value = True
        self.simulator.event_queue = event_queue
        return schedule

    def test_step_warning_no_schedules(self) -> None:
        with self.assertWarns(UserWarning):
            self.interface.step({})

    def test_step_warning_short_schedule(self) -> None:
        schedule = self._step_helper()
        self.simulator.max_recompute = 4
        with self.assertWarns(UserWarning):
            self.interface.step(schedule)

    # TODO: Should Interface.is_feasible be patched instead?
    @patch(
        "gym_acnportal.gym_acnsim.GymTrainingInterface.is_feasible", return_value=False
    )
    def test_step_infeasible_schedule(self, mocked_is_feasible) -> None:
        schedule: Dict[str, List[float]] = self._step_helper()
        self.assertEqual(self.interface.step(schedule), (True, False))
        self.simulator.event_queue.empty.assert_called_once()
        mocked_is_feasible.assert_called_once_with(schedule)
        self.simulator.step.assert_not_called()

    @patch(
        "gym_acnportal.gym_acnsim.GymTrainingInterface.is_feasible", return_value=True
    )
    def test_step_feasible_schedule(self, mocked_is_feasible) -> None:
        schedule: Dict[str, List[float]] = self._step_helper()
        self.assertEqual(self.interface.step(schedule), (True, True))
        self.simulator.event_queue.empty.assert_not_called()
        mocked_is_feasible.assert_called_once_with(schedule)
        self.simulator.step.assert_called_once_with(schedule)

    @patch(
        "gym_acnportal.gym_acnsim.GymTrainingInterface.is_feasible", return_value=False
    )
    def test_step_infeasible_schedule_no_force_feasibility(
        self, mocked_is_feasible
    ) -> None:
        schedule: Dict[str, List[float]] = self._step_helper()
        self.assertEqual(
            self.interface.step(schedule, force_feasibility=False), (True, False)
        )
        self.simulator.event_queue.empty.assert_not_called()
        mocked_is_feasible.assert_called_once_with(schedule)
        self.simulator.step.assert_called_once_with(schedule)


if __name__ == "__main__":
    unittest.main()<|MERGE_RESOLUTION|>--- conflicted
+++ resolved
@@ -38,11 +38,6 @@
         ev2.station_id = "PS-002"
         ev1.fully_charged = True
         ev2.fully_charged = False
-<<<<<<< HEAD
-        ev1.station_id = "PS-001"
-        ev2.station_id = "PS-002"
-=======
->>>>>>> cacd2e4a
         self.network.plugin(ev1)
         self.network.plugin(ev2)
         self.assertEqual(self.interface.active_station_ids, ["PS-002"])
