# coding=utf-8
"""
ACN-Sim Tutorial: Lesson X
Training and Running a Reinforcement Learning Agent on ACN-Sim
by Sunash Sharma
Last updated: 02/27/2020

It is strongly suggested that this tutorial is run in its own
environment (e.g. conda or pyenv), as it will require dependencies
not required by the rest of gym-acnportal.

In this lesson we will learn how to train a reinforcement learning (
RL) agent and run it using OpenAI Gym environments that wrap ACN-Sim.
For this example we will be using the stable-baselines proximal
policy optimization (PPO2) algorithm. As such, running this tutorial
requires the stable-baselines package.

Note: This tutorial uses stable_baselines: https://github.com/hill-a/stable-baselines
for baseline algorithms. As of this writing, stable_baselines requires Tensorflow and
Tensorflow gpu <2.0.0, >=1.8.0, so you may need to install in a new environment to
run this tutorial.

"""

import os
import random
from copy import deepcopy
from datetime import datetime
from typing import List, Callable, Optional, Dict, Any
import numpy as np
import gym
import pytz
from acnportal.acnsim.interface import SessionInfo

from acnportal.algorithms import BaseAlgorithm
from gym.wrappers import FlattenObservation
from gym_acnportal import GymTrainedInterface, GymTrainingInterface
from matplotlib import pyplot as plt
from stable_baselines import PPO2
from stable_baselines.common import BaseRLModel
from stable_baselines.common.vec_env import DummyVecEnv

from acnportal import acnsim
from acnportal.acnsim import events, models, Simulator, Interface

<<<<<<< HEAD
from gym_acnportal import GymTrainedInterface, GymTrainingInterface
from gym_acnportal.algorithms import SimRLModelWrapper, GymBaseAlgorithm
=======
from gym_acnportal.algorithms import SimRLModelWrapper
>>>>>>> cacd2e4a
from gym_acnportal.gym_acnsim.envs.action_spaces import SimAction
from gym_acnportal.gym_acnsim.envs import (
    BaseSimEnv,
    reward_functions,
    CustomSimEnv,
    default_action_object,
    default_observation_objects,
)
from gym_acnportal.gym_acnsim.envs.observation import SimObservation
<<<<<<< HEAD
=======
from acnportal.algorithms import (
    BaseAlgorithm,
    Interface,
    SortedSchedulingAlgo,
    earliest_deadline_first,
    first_come_first_served,
    RoundRobin,
)
>>>>>>> cacd2e4a

os.environ["KMP_DUPLICATE_LIB_OK"] = "True"


# For this lesson, we will use a simple example. Imagine we have a
# single charger, with EV's plugging in over a set duration. Each EV
# has a random arrival and departure time, requesting an amount of
# energy that equates to a laxity of $d/2$, where $d$ is staying
# duration. (i.e. we may charge at half the maximum rate for the entire
# staying time and deliver all the energy requested). First, let's make
# some functions to generate Simulation instances that simulate this
# scenario. We'll start by defining a function which generates random
# plugins for a single EVSE.
def random_plugin(
    num, time_limit, evse, laxity_ratio=1 / 2, max_rate=32, voltage=208, period=1
) -> List[events.Event]:
    """ Returns a list of num random plugin events occurring anytime
    from time 0 to time_limit. Each plugin has a random arrival and
    departure under the time limit, and a satisfiable requested
    energy assuming no other cars plugged in. Each EV has initial
    laxity equal to half the staying duration unless otherwise
    specified.
    
    The plugins occur for a single EVSE, whose maximal rate and
    voltage are assumed to be 32 A and  208 V, respectively, unless
    otherwise specified.

    Args:
        num (int): Number of random plugin
        time_limit (int):
        evse (str):
        laxity_ratio (float):
        max_rate (float):
        voltage (float):
        period (int):
    """
    out_event_lst: List[events.Event] = []
    times = []
    i = 0
    while i < 2 * num:
        random_timestep = random.randint(0, time_limit)
        if random_timestep not in times:
            times.append(random_timestep)
            i += 1
    times = sorted(times)
    battery = models.Battery(100, 0, 100)
    for i in range(num):
        arrival_time = times[2 * i]
        departure_time = times[2 * i + 1]
        requested_energy = (
            (departure_time - arrival_time)
            / (60 / period)
            * max_rate
            * voltage
            / (1 / laxity_ratio)
        )
        ev = models.EV(
            arrival_time,
            departure_time,
            requested_energy,
            evse,
            f"rs-{evse}-{i}",
            battery,
        )
        out_event_lst.append(events.PluginEvent(arrival_time, ev))
    return out_event_lst


# Since the above event generation is stochastic, we'll want to
# completely rebuild the simulation each time the environment is
# reset, so that the next simulation has a new event queue. As such,
# we will define a simulation generating function.
<<<<<<< HEAD
def _random_sim_builder(iface_type=GymTrainingInterface) -> Simulator:
=======
def _random_sim_builder(
    algorithm: Optional[BaseAlgorithm], interface_type: type
) -> Simulator:
>>>>>>> cacd2e4a
    timezone = pytz.timezone("America/Los_Angeles")
    start = timezone.localize(datetime(2018, 9, 5))
    period = 1

    # Make random event queue
    cn = acnsim.sites.simple_acn(
        ["EVSE-001", "EVSE-002"], aggregate_cap=32 * 208 / 1000
    )
    event_list = []
    for station_id in cn.station_ids:
        event_list.extend(random_plugin(10, 100, station_id))
    event_queue = events.EventQueue(event_list)

    # Simulation to be wrapped
    return acnsim.Simulator(
        deepcopy(cn),
        None,
        deepcopy(event_queue),
        start,
        period=period,
        verbose=False,
<<<<<<< HEAD
        interface_type=iface_type
    )


def interface_generating_function(iface_type=GymTrainingInterface) -> Interface:
=======
        interface_type=interface_type,
    )


def interface_generating_function() -> Interface:
>>>>>>> cacd2e4a
    """
    Initializes a simulation with random events on a 1 phase, 1
    constraint ACN (simple_acn), with 1 EVSE
    """
<<<<<<< HEAD
    # Simulation to be wrapped
    sim = _random_sim_builder(iface_type=iface_type)
    iface = iface_type(sim)
    return iface
=======
    schedule_rl = None
    # Simulation to be wrapped
    sim = _random_sim_builder(schedule_rl, GymTrainingInterface)
    return sim.generate_interface(GymTrainingInterface)
>>>>>>> cacd2e4a


# ACN-Sim gym environments wrap an interface to an ACN-Sim
# Simulation. These environments allow for customizable observations,
# reward functions, and actions through the CustomSimEnv class,
# and for rebuilding through the RebuildingSimEnv class (the
# RebuildingSimEnv class extends the CustomSimEnv class, and so has
# all the customization features of the latter). As an example,
# let's make a rebuilding simulation environment with the following
# characteristics:
#
# - Observations:
#     - Arrival times of all currently plugged-in EVs.
#     - Departure times of all currently plugged-in EVs.
#     - Remaining demand of all currently plugged-in EVs.
#     - Constraint matrix of the network.
#     - Limiting constraint magnitudes of the network.
#     - Current timestep of the simulation
# - Action:
#     - A zero-centered array of pilot signals. A 0 entry in the array
#       corresponds to a charging rate of 16 A.
# - Rewards:
#     - A negative reward for each amp of violation of individual EVSE
#       constraints.
#     - A negative reward for each amp of pilot signal delivered to an
#       EVSE with no EV plugged in.
#     - A negative reward for each amp of network constraint violation.
#     - A positive charging reward for each amp of charge delivered if
#       the above penalties are all 0.
#
# The observations, actions, and rewards listed here are all already
# encoded in the `gym_acnsim` package; see the package documentation
# for more details. Broadly, each observation object has space and
# observation generating functions. Each action is an object with
# space and schedule generating functions. Each reward is a function
# of the environment, outputting a number. The environment described
# here is generated by the make_rebuilding_default_env function from
# the gym_acnsim object; see the code there for more details. The
# `gym_acnsim` package provides `'default-rebuilding-acnsim-v0'`,
# a registered gym environment that provides this functionality. To
# make this environment, we need to input as a `kwarg` the
# `sim_gen_func` we defined earlier.
vec_env = DummyVecEnv(
    [
        lambda: FlattenObservation(
            gym.make(
                "default-rebuilding-acnsim-v0",
                interface_generating_function=interface_generating_function,
            )
        )
    ]
)
model = PPO2("MlpPolicy", vec_env, verbose=2)
<<<<<<< HEAD
num_iterations: int = int(1e3)
model_name: str = f"PPO2_{num_iterations}_test_{'today'}.zip"
model.learn(num_iterations)
=======
num_iterations: int = int(1e6)
model_name: str = f"PPO2_{num_iterations}_test_{'default_rebuilding-1e6'}.zip"
# model.learn(num_iterations)
>>>>>>> cacd2e4a
# model.save(model_name)

# We've trained the above model for 10000 iterations. Packaged with this
# library is the same model trained for 1000000 iterations, which we
# will now load
<<<<<<< HEAD
# model.load(model_name)


=======
model.load(model_name)
#
#
>>>>>>> cacd2e4a
# This is a stable_baselines PPO2 model. PPO2 requires vectorized
# environments to run, so the model wrapper should convert between
# vectorized and non-vectorized environments.
class StableBaselinesRLModel(SimRLModelWrapper):
    """ An RL model wrapper that wraps stable_baselines style models.
    """

    model: BaseRLModel

    def predict(
        self,
        observation: object,
        reward: float,
        done: bool,
        info: Dict[Any, Any] = None,
        **kwargs,
    ) -> np.ndarray:
        """ See SimRLModelWrapper.predict(). """
        return self.model.predict(observation, **kwargs)


class GymTrainedAlgorithmVectorized(BaseAlgorithm):
    """ Abstract algorithm class for Simulations using a
    reinforcement learning agent that operates in an Open AI Gym
    environment that is vectorized via stable-baselines VecEnv style
    constructions.

    Implements abstract class BaseAlgorithm.

    Vectorized environments in stable-baselines do not inherit from
    gym Env, so we must define a new algorithm class that handles
    models that use these environments.

    Args:
        max_recompute (int): See BaseAlgorithm.
    """

    _env: Optional[DummyVecEnv]
    max_recompute: Optional[int]
    _model: Optional[SimRLModelWrapper]

    def __init__(self, max_recompute: int = 1) -> None:
        super().__init__()
        self._env = None
        self.max_recompute = max_recompute
        self._model = None

    def __deepcopy__(
        self, memodict: Optional[Dict] = None
    ) -> "GymTrainedAlgorithmVectorized":
        return type(self)(max_recompute=self.max_recompute)

    def register_interface(self, interface: Interface) -> None:
        """ NOTE: Registering an interface sets the environment's
        interface to GymTrainedInterface.
        """
        if not isinstance(interface, GymTrainedInterface):
            gym_interface: GymTrainedInterface = GymTrainedInterface.from_interface(
                interface
            )
        else:
            gym_interface: GymTrainedInterface = interface
        super().register_interface(gym_interface)
        if self._env is not None:
            self.env.interface = interface

    @property
    def env(self) -> DummyVecEnv:
        """ Return the algorithm's gym environment.

        Returns:
            DummyVecEnv: A gym environment that wraps a simulation.

        Raises:
            ValueError: Exception raised if vec_env is accessed prior to
                an vec_env being registered.
        """
        if self._env is not None:
            return self._env
        else:
            raise ValueError(
                "No vec_env has been registered yet. Please call "
                "register_env with an appropriate environment before "
                "attempting to call vec_env or schedule."
            )

    def register_env(self, env: DummyVecEnv) -> None:
        """ Register a model that outputs schedules for the simulation.

        Args:
            env (DummyVecEnv): An vec_env wrapping a simulation.

        Returns:
            None
        """
        self._env = env

    @property
    def model(self) -> SimRLModelWrapper:
        """ Return the algorithm's predictive model.

        Returns:
            SimRLModelWrapper: A predictive model that returns an array
                of actions given an environment wrapping a simulation.

        Raises:
            ValueError: Exception raised if model is accessed prior to
                a model being registered.
        """
        if self._model is not None:
            return self._model
        else:
            raise ValueError(
                "No model has been registered yet. Please call "
                "register_model with an appropriate model before "
                "attempting to call model or schedule."
            )

    def register_model(self, new_model: SimRLModelWrapper) -> None:
        """ Register a model that outputs schedules for the simulation.

        Args:
            new_model (SimRLModelWrapper): A model that can be used for
                predictions in ACN-Sim.

        Returns:
            None
        """
        self._model = new_model

    def schedule(self, active_sessions: List[SessionInfo]) -> Dict[str, List[float]]:
        """ Creates a schedule of charging rates for each EVSE in the
        network. This only works if a model and environment have been
        registered.

        Overrides BaseAlgorithm.schedule().

        The environment is assumed to be vectorized.
        """
        if self._model is None or self._env is None:
            raise TypeError(
                f"A model and environment must be set to call the "
                f"schedule function for GymAlgorithm."
            )
        env: BaseSimEnv = self._env.envs[0].env
        if not isinstance(env.interface, GymTrainedInterface):
            raise TypeError(
                "GymAlgorithm environment must have an interface of "
                "type GymTrainedInterface to call schedule(). "
            )
        env.update_state()
        env.store_previous_state()
        env.action = self.model.predict(
            self._env.env_method("observation", env.observation)[0],
            env.reward,
            env.done,
            env.info,
        )[0]
        env.schedule = env.action_to_schedule()
        return env.schedule


evaluation_algorithm = GymTrainedAlgorithmVectorized()
<<<<<<< HEAD
evaluation_simulation = _random_sim_builder()
evaluation_simulation.update_scheduler(evaluation_algorithm)

# Make a new, single-use environment with only charging rewards.
=======
evaluation_simulation = _random_sim_builder(evaluation_algorithm, GymTrainedInterface)
edf_simulation = deepcopy(evaluation_simulation)
rr_simulation = deepcopy(evaluation_simulation)
edf_simulation.update_scheduler(SortedSchedulingAlgo(earliest_deadline_first))
rr_simulation.update_scheduler(RoundRobin(first_come_first_served))

# Make a new, single-use environment with only charging rewards. One can do this by
# explicitly defining which rewards, observations, and actions to include.
>>>>>>> cacd2e4a
observation_objects: List[SimObservation] = default_observation_objects
action_object: SimAction = default_action_object
reward_functions: List[Callable[[BaseSimEnv], float]] = [
    reward_functions.hard_charging_reward
]
eval_env: DummyVecEnv = DummyVecEnv(
    [
        lambda: FlattenObservation(
            CustomSimEnv(
                evaluation_algorithm.interface,
                observation_objects,
                action_object,
                reward_functions,
            )
        )
    ]
)
evaluation_algorithm.register_env(eval_env)
evaluation_algorithm.register_model(StableBaselinesRLModel(model))

evaluation_simulation.run()
edf_simulation.run()
rr_simulation.run()

fig, axs = plt.subplots(3)
rl = axs[0].plot(evaluation_simulation.charging_rates[0], label="RL Agent")
edf = axs[0].plot(rr_simulation.charging_rates[0], label="EDF")
axs[1].plot(evaluation_simulation.charging_rates[1])
axs[1].plot(rr_simulation.charging_rates[1])
axs[2].plot(acnsim.aggregate_current(evaluation_simulation))
axs[2].plot(acnsim.aggregate_current(rr_simulation))

axs[0].title.set_text("Current, Line 1")
axs[1].title.set_text("Current, Line 2")
axs[2].title.set_text("Total Current")

plt.show()<|MERGE_RESOLUTION|>--- conflicted
+++ resolved
@@ -43,12 +43,8 @@
 from acnportal import acnsim
 from acnportal.acnsim import events, models, Simulator, Interface
 
-<<<<<<< HEAD
 from gym_acnportal import GymTrainedInterface, GymTrainingInterface
 from gym_acnportal.algorithms import SimRLModelWrapper, GymBaseAlgorithm
-=======
-from gym_acnportal.algorithms import SimRLModelWrapper
->>>>>>> cacd2e4a
 from gym_acnportal.gym_acnsim.envs.action_spaces import SimAction
 from gym_acnportal.gym_acnsim.envs import (
     BaseSimEnv,
@@ -58,8 +54,6 @@
     default_observation_objects,
 )
 from gym_acnportal.gym_acnsim.envs.observation import SimObservation
-<<<<<<< HEAD
-=======
 from acnportal.algorithms import (
     BaseAlgorithm,
     Interface,
@@ -68,7 +62,6 @@
     first_come_first_served,
     RoundRobin,
 )
->>>>>>> cacd2e4a
 
 os.environ["KMP_DUPLICATE_LIB_OK"] = "True"
 
@@ -141,13 +134,9 @@
 # completely rebuild the simulation each time the environment is
 # reset, so that the next simulation has a new event queue. As such,
 # we will define a simulation generating function.
-<<<<<<< HEAD
-def _random_sim_builder(iface_type=GymTrainingInterface) -> Simulator:
-=======
 def _random_sim_builder(
     algorithm: Optional[BaseAlgorithm], interface_type: type
 ) -> Simulator:
->>>>>>> cacd2e4a
     timezone = pytz.timezone("America/Los_Angeles")
     start = timezone.localize(datetime(2018, 9, 5))
     period = 1
@@ -164,39 +153,25 @@
     # Simulation to be wrapped
     return acnsim.Simulator(
         deepcopy(cn),
-        None,
+        algorithm,
         deepcopy(event_queue),
         start,
         period=period,
         verbose=False,
-<<<<<<< HEAD
-        interface_type=iface_type
-    )
-
-
-def interface_generating_function(iface_type=GymTrainingInterface) -> Interface:
-=======
         interface_type=interface_type,
     )
 
 
-def interface_generating_function() -> Interface:
->>>>>>> cacd2e4a
+def interface_generating_function(iface_type=GymTrainingInterface) -> Interface:
     """
     Initializes a simulation with random events on a 1 phase, 1
     constraint ACN (simple_acn), with 1 EVSE
     """
-<<<<<<< HEAD
+    schedule_rl = None
     # Simulation to be wrapped
-    sim = _random_sim_builder(iface_type=iface_type)
+    sim = _random_sim_builder(schedule_rl, iface_type=iface_type)
     iface = iface_type(sim)
     return iface
-=======
-    schedule_rl = None
-    # Simulation to be wrapped
-    sim = _random_sim_builder(schedule_rl, GymTrainingInterface)
-    return sim.generate_interface(GymTrainingInterface)
->>>>>>> cacd2e4a
 
 
 # ACN-Sim gym environments wrap an interface to an ACN-Sim
@@ -250,29 +225,17 @@
     ]
 )
 model = PPO2("MlpPolicy", vec_env, verbose=2)
-<<<<<<< HEAD
-num_iterations: int = int(1e3)
-model_name: str = f"PPO2_{num_iterations}_test_{'today'}.zip"
-model.learn(num_iterations)
-=======
 num_iterations: int = int(1e6)
 model_name: str = f"PPO2_{num_iterations}_test_{'default_rebuilding-1e6'}.zip"
-# model.learn(num_iterations)
->>>>>>> cacd2e4a
+model.learn(num_iterations)
 # model.save(model_name)
 
 # We've trained the above model for 10000 iterations. Packaged with this
 # library is the same model trained for 1000000 iterations, which we
 # will now load
-<<<<<<< HEAD
 # model.load(model_name)
-
-
-=======
-model.load(model_name)
 #
 #
->>>>>>> cacd2e4a
 # This is a stable_baselines PPO2 model. PPO2 requires vectorized
 # environments to run, so the model wrapper should convert between
 # vectorized and non-vectorized environments.
@@ -436,13 +399,8 @@
 
 
 evaluation_algorithm = GymTrainedAlgorithmVectorized()
-<<<<<<< HEAD
 evaluation_simulation = _random_sim_builder()
-evaluation_simulation.update_scheduler(evaluation_algorithm)
-
-# Make a new, single-use environment with only charging rewards.
-=======
-evaluation_simulation = _random_sim_builder(evaluation_algorithm, GymTrainedInterface)
+evaluation_simulation.update_scheduler(evaluation_algorithm, GymTrainedInterface)
 edf_simulation = deepcopy(evaluation_simulation)
 rr_simulation = deepcopy(evaluation_simulation)
 edf_simulation.update_scheduler(SortedSchedulingAlgo(earliest_deadline_first))
@@ -450,7 +408,6 @@
 
 # Make a new, single-use environment with only charging rewards. One can do this by
 # explicitly defining which rewards, observations, and actions to include.
->>>>>>> cacd2e4a
 observation_objects: List[SimObservation] = default_observation_objects
 action_object: SimAction = default_action_object
 reward_functions: List[Callable[[BaseSimEnv], float]] = [
